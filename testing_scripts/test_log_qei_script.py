--- conflicted
+++ resolved
@@ -354,9 +354,6 @@
 
 def main():
     diffusion = load_diffusion_model(load_model_checkpoint="SELFIES_Diffusion/oflvuzyp/checkpoints/last.ckpt")
-<<<<<<< HEAD
-    validate_with_gp(diffusion=diffusion, mode="pdop", batch_sizes=[4, 16, 64, 128, 256], surr_iters = [1, 4, 16, 64, 256], log_path=f"results/log_{int(time.time() * 1000)}.json")
-=======
     validate_with_gp(
         diffusion=diffusion,
         mode="pdop",
@@ -365,7 +362,6 @@
         log_path=f"results/log_{int(time.time() * 1000)}.json",
     )
 
->>>>>>> 60d0e684
 
 if __name__ == "__main__":
     main()